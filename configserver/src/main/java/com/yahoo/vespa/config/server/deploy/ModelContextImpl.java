--- conflicted
+++ resolved
@@ -149,13 +149,9 @@
         private final double defaultTopKprobability;
         private final Optional<EndpointCertificateSecrets> endpointCertificateSecrets;
         private final double defaultTermwiseLimit;
-<<<<<<< HEAD
-=======
         private final double defaultSoftStartSeconds;
-        private final boolean useBucketSpaceMetric;
         private final String proxyProtocol;
         private final Optional<AthenzDomain> athenzDomain;
->>>>>>> 9ab0ef70
 
         public Properties(ApplicationId applicationId,
                           boolean multitenantFromConfig,
@@ -187,18 +183,13 @@
             this.endpointCertificateSecrets = endpointCertificateSecrets;
             defaultTermwiseLimit = Flags.DEFAULT_TERM_WISE_LIMIT.bindTo(flagSource)
                     .with(FetchVector.Dimension.APPLICATION_ID, applicationId.serializedForm()).value();
-<<<<<<< HEAD
-=======
             defaultSoftStartSeconds = Flags.DEFAULT_SOFT_START_SECONDS.bindTo(flagSource)
                     .with(FetchVector.Dimension.APPLICATION_ID, applicationId.serializedForm()).value();
             defaultTopKprobability = Flags.DEFAULT_TOP_K_PROBABILITY.bindTo(flagSource)
                     .with(FetchVector.Dimension.APPLICATION_ID, applicationId.serializedForm()).value();
-            this.useBucketSpaceMetric = Flags.USE_BUCKET_SPACE_METRIC.bindTo(flagSource)
-                    .with(FetchVector.Dimension.APPLICATION_ID, applicationId.serializedForm()).value();
             this.proxyProtocol = Flags.PROXY_PROTOCOL.bindTo(flagSource)
                     .with(FetchVector.Dimension.APPLICATION_ID, applicationId.serializedForm()).value();
             this.athenzDomain = athenzDomain;
->>>>>>> 9ab0ef70
         }
 
         @Override
@@ -250,11 +241,6 @@
         @Override
         public double defaultTermwiseLimit() { return defaultTermwiseLimit; }
 
-        // TODO: Remove
-        @Override
-<<<<<<< HEAD
-        public boolean useBucketSpaceMetric() { return true; }
-=======
         public double defaultSoftStartSeconds() {
             return 0;
         }
@@ -264,8 +250,9 @@
             return defaultTopKprobability;
         }
 
-        @Override
-        public boolean useBucketSpaceMetric() { return useBucketSpaceMetric; }
+        // TODO: Remove
+        @Override
+        public boolean useBucketSpaceMetric() { return true; }
 
         @Override
         public boolean useNewAthenzFilter() { return true; }
@@ -276,7 +263,6 @@
         @Override
         public Optional<AthenzDomain> athenzDomain() { return athenzDomain; }
 
->>>>>>> 9ab0ef70
     }
 
 }